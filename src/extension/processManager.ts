import * as vscode from 'vscode';
import { spawn, ChildProcess } from 'child_process';
import axios, { AxiosError } from 'axios';
import { existsSync } from 'fs';

interface GitHubRelease {
    tag_name: string;
    name: string;
}

export class ProcessManager {
    private process: ChildProcess | null = null;
    private healthCheckInterval: NodeJS.Timeout | null = null;
    private startTimeout: NodeJS.Timeout | null = null;
    private outputChannel: vscode.OutputChannel;
    private context: vscode.ExtensionContext;
    private statusBarItem: vscode.StatusBarItem;

    constructor(outputChannel: vscode.OutputChannel, context: vscode.ExtensionContext) {
        this.outputChannel = outputChannel;
        this.context = context;
        this.statusBarItem = vscode.window.createStatusBarItem(vscode.StatusBarAlignment.Right);
        this.checkForUpdates();  // Check once at startup
    }

    private getConfig<T>(key: string, defaultValue?: T): T {
        const processorConfig = vscode.workspace.getConfiguration('thymelab.processor');
        const resourcesConfig = vscode.workspace.getConfiguration('thymelab.resources');
        
        switch (key) {
            case 'jarPath':
            case 'javaHome':
            case 'port':
            case 'logLevel':
                return processorConfig.get<T>(key, defaultValue as T) as T;
            case 'templatePath':
            case 'staticPath':
            case 'dataPath':
                return resourcesConfig.get<T>(key, defaultValue as T) as T;
            default:
                return defaultValue as T;
        }
    }

    private get port(): number {
        return this.getConfig<number>('port', 8080);
    }

    private handleError(error: unknown, operation: string, showMessage: boolean = true): never {
        const message = error instanceof Error ? error.message : String(error);
        const fullMessage = `Failed to ${operation}: ${message}`;
        
        if (showMessage) {
            vscode.window.showErrorMessage(fullMessage);
        }
        throw new Error(fullMessage);
    }

    private cleanupResources(): void {
        if (this.healthCheckInterval) {
            clearInterval(this.healthCheckInterval);
            this.healthCheckInterval = null;
        }
        if (this.startTimeout) {
            clearTimeout(this.startTimeout);
            this.startTimeout = null;
        }
        if (this.process) {
            this.process.removeAllListeners();
        }
    }

    private async cleanup(): Promise<void> {
        this.cleanupResources();
        
        if (this.process && this.process.pid) {
            const currentProcess = this.process;  // Store reference
            try {
                // Kill process tree on Windows
                if (process.platform === 'win32') {
                    await new Promise<void>((resolve) => {
                        const taskkill = spawn('taskkill', ['/F', '/T', '/PID', (currentProcess.pid as number).toString()]);
                        taskkill.on('close', () => resolve());
                        taskkill.on('error', () => {
                            // Fallback to normal kill if taskkill fails
                            currentProcess.kill('SIGTERM');
                            resolve();
                        });
                    });
                } else {
                    // On Unix-like systems, use SIGTERM followed by SIGKILL if needed
                    currentProcess.kill('SIGTERM');
                    
                    // Wait for process to exit gracefully
                    await new Promise<void>((resolve) => {
                        const timeout = setTimeout(() => {
                            currentProcess.kill('SIGKILL');
                            resolve();
                        }, 5000);  // Wait 5 seconds before force kill

                        currentProcess.once('exit', () => {
                            clearTimeout(timeout);
                            resolve();
                        });
                    });
                }
            } catch (error) {
                this.outputChannel.appendLine(`Error during process cleanup: ${error}`);
            } finally {
                this.process = null;
            }
        }

        // Double check port is free
        try {
            await this.makeRequest('/actuator/health');
            // If request succeeds, port is still in use
            throw new Error('Process is still running on port ' + this.port);
        } catch (error) {
            // Port is free, which is what we want
            if (error instanceof Error && error.message.includes('Process is still running')) {
                throw error;
            }
        }
    }

    private async makeRequest<T, D = unknown>(url: string, options: { method: 'GET' | 'POST', data?: D } = { method: 'GET' }): Promise<T> {
        const controller = new AbortController();
        const timeoutId = setTimeout(() => controller.abort(), 500);
        
        try {
            const response = await axios({
                url: `http://localhost:${this.port}${url}`,
                method: options.method,
                data: options.data,
                signal: controller.signal
            });
            return response.data;
        } catch (error) {
            if (error instanceof AxiosError) {
                throw new Error(`Request failed: ${error.message}`);
            }
            throw error;
        } finally {
            clearTimeout(timeoutId);
        }
    }

    private async performHealthCheck(): Promise<boolean> {
        try {
            const response = await this.makeRequest<{ status: string }>('/actuator/health');
            return response.status === 'UP';
        } catch {
            return false;
        }
    }

    private startHealthCheck(): void {
        this.cleanupResources();

        const checkHealth = async () => {
            const isHealthy = await this.performHealthCheck();
            if (isHealthy) {
                clearInterval(this.healthCheckInterval!);
                this.healthCheckInterval = setInterval(async () => {
                    if (!await this.performHealthCheck()) {
                        await this.cleanup();
                    }
                }, 2000);
            }
        };

        this.healthCheckInterval = setInterval(checkHealth, 1000);
    }

    private async checkForUpdates(): Promise<void> {
        if (this.process) {
            return;
        }

        try {
            const jarPath = this.getConfig<string>('jarPath');
            if (!jarPath) return;

            const currentVersion = jarPath.match(/thymelab-processor-([\d.]+)\.jar$/)?.[1];
            if (!currentVersion) return;

            const response = await axios.get<GitHubRelease[]>('https://api.github.com/repos/thkwag/thymelab/releases');
            const latestRelease = response.data[0];
            const latestVersion = latestRelease.tag_name.replace(/^v/, '');

            if (latestVersion > currentVersion) {
                this.statusBarItem.text = `$(cloud-download) ThymeLab Processor Update`;
                this.statusBarItem.tooltip = `New version available: ${latestVersion}`;
                this.statusBarItem.command = 'thymelab.updateProcessor';
                this.statusBarItem.show();

                vscode.window.showInformationMessage(
                    `ThymeLab Processor update available: ${latestVersion}`,
                    'Update'
                ).then(selection => {
                    if (selection === 'Update') {
                        this.downloadJar(true);
                    }
                });
            }
        } catch (error) {
            console.error('Failed to check for updates:', error);
        }
    }

    async downloadJar(isUpdate: boolean = false): Promise<string> {
        const jarPath = this.getConfig<string>('jarPath');
        if (jarPath && existsSync(jarPath) && !isUpdate) {
            return jarPath;
        }

        try {
            const releasesResponse = await axios.get<GitHubRelease[]>('https://api.github.com/repos/thkwag/thymelab/releases');
<<<<<<< HEAD
            const releases = releasesResponse.data.map(release => ({
                version: release.tag_name.replace(/^v/, ''),
                name: release.name || release.tag_name
            }));

            let version: string;
            if (isUpdate) {
                version = releases[0].version;  // Select latest version
            } else {
                const selected = await vscode.window.showQuickPick(
                    releases.map(r => ({
                        label: r.name,
                        description: `Version ${r.version}`,
                        version: r.version
                    })),
                    { placeHolder: 'Select version to download' }
                );
                if (!selected) {
                    throw new Error('Version selection cancelled');
                }
                version = selected.version;
=======
            const releases: Release[] = releasesResponse.data
                .slice(0, 10) // Get only the latest 10 releases
                .map((release: GitHubRelease) => ({
                    version: release.tag_name.replace(/^v/, ''),
                    name: release.name || release.tag_name
                }));

            // Let user select version
            const selected = await vscode.window.showQuickPick(
                releases.map(r => ({ 
                    label: r.name,
                    description: `Version ${r.version}`,
                    version: r.version
                })),
                { 
                    placeHolder: 'Select version to download',
                    title: 'Select ThymeLab Processor Version (Latest 10 Releases)'
                }
            );

            if (!selected) {
                throw new Error('Version selection cancelled');
>>>>>>> 2864afb7
            }

            const downloadUrl = `https://github.com/thkwag/thymelab/releases/download/v${version}/thymelab-processor-${version}.jar`;
            const globalStoragePath = vscode.Uri.joinPath(this.context.globalStorageUri, `thymelab-processor-${version}.jar`).fsPath;

            await vscode.window.withProgress({
                location: vscode.ProgressLocation.Notification,
                title: `Downloading ThymeLab Processor v${version}`,
                cancellable: false
            }, async (progress) => {
                const response = await axios({
                    url: downloadUrl,
                    method: 'GET',
                    responseType: 'arraybuffer',
                    onDownloadProgress: (progressEvent) => {
                        const percentage = Math.round((progressEvent.loaded * 100) / progressEvent.total!);
                        progress.report({ message: `${percentage}%`, increment: percentage });
                    }
                });

                await vscode.workspace.fs.writeFile(
                    vscode.Uri.file(globalStoragePath),
                    Buffer.from(response.data)
                );

                await vscode.workspace.getConfiguration('thymelab.processor').update('jarPath', globalStoragePath, true);
            });

            if (isUpdate) {
                this.statusBarItem.hide();
                vscode.window.showInformationMessage('ThymeLab Processor has been updated.');
            }

            return globalStoragePath;
        } catch (error) {
            throw new Error(`Failed to download JAR file: ${error}`);
        }
    }

    async startServer(): Promise<void> {
        try {
            if (this.process) {
                throw new Error('Server is already running');
            }

            const jarPath = await this.downloadJar();
            const args = [
                '-Dserver.port=' + this.port,
                '-Dlogging.level.com.github.thkwag.thymelab=' + this.getConfig('logLevel', 'INFO'),
                '-Dspring.output.ansi.enabled=never',
                '-jar',
                jarPath
            ];

            const templatePath = this.getConfig<string>('templatePath');
            const staticPath = this.getConfig<string>('staticPath');
            const dataPath = this.getConfig<string>('dataPath');

            if (templatePath) args.push('--watch.directory.templates=' + templatePath);
            if (staticPath) args.push('--watch.directory.static=' + staticPath);
            if (dataPath) args.push('--watch.directory.thymeleaf-data=' + dataPath);

            const javaHome = this.getConfig<string>('javaHome');
            const javaPath = javaHome ? `${javaHome}/bin/java` : 'java';
            
            this.process = spawn(javaPath, args, {
                cwd: vscode.workspace.workspaceFolders?.[0]?.uri.fsPath
            });

            this.process.stdout?.on('data', (data) => this.outputChannel.append(data.toString()));
            this.process.stderr?.on('data', (data) => this.outputChannel.append(data.toString()));
            this.process.on('close', () => this.cleanup());

            await new Promise<void>((resolve) => {
                const checkHealth = async () => {
                    try {
                        const isHealthy = await this.performHealthCheck();
                        if (isHealthy) {
                            resolve();
                            return;
                        }
                    } catch {
                        // Continue trying even if error occurs
                    }
                    setTimeout(checkHealth, 1000);
                };
                checkHealth();
            });

            this.startHealthCheck();
        } catch (error) {
            await this.cleanup();
            this.handleError(error, 'start server');
        }
    }

    async stopServer(): Promise<void> {
        try {
            if (!this.process) {
                throw new Error('Server is not running');
            }
            await this.cleanup();
        } catch (error) {
            this.handleError(error, 'stop server');
        }
    }

    async setLogLevel(level: string): Promise<void> {
        try {
            if (!this.process) {
                throw new Error('Server is not running');
            }
            await this.makeRequest('/actuator/loggers/com.github.thkwag.thymelab', {
                method: 'POST',
                data: { configuredLevel: level }
            });
        } catch (error) {
            const message = error instanceof Error ? error.message : String(error);
            this.outputChannel.appendLine(`Failed to change log level: ${message}`);
        }
    }

    dispose(): void {
        this.statusBarItem.dispose();
    }
} <|MERGE_RESOLUTION|>--- conflicted
+++ resolved
@@ -14,13 +14,10 @@
     private startTimeout: NodeJS.Timeout | null = null;
     private outputChannel: vscode.OutputChannel;
     private context: vscode.ExtensionContext;
-    private statusBarItem: vscode.StatusBarItem;
 
     constructor(outputChannel: vscode.OutputChannel, context: vscode.ExtensionContext) {
         this.outputChannel = outputChannel;
         this.context = context;
-        this.statusBarItem = vscode.window.createStatusBarItem(vscode.StatusBarAlignment.Right);
-        this.checkForUpdates();  // Check once at startup
     }
 
     private getConfig<T>(key: string, defaultValue?: T): T {
@@ -173,79 +170,24 @@
         this.healthCheckInterval = setInterval(checkHealth, 1000);
     }
 
-    private async checkForUpdates(): Promise<void> {
-        if (this.process) {
-            return;
-        }
-
-        try {
-            const jarPath = this.getConfig<string>('jarPath');
-            if (!jarPath) return;
-
-            const currentVersion = jarPath.match(/thymelab-processor-([\d.]+)\.jar$/)?.[1];
-            if (!currentVersion) return;
-
-            const response = await axios.get<GitHubRelease[]>('https://api.github.com/repos/thkwag/thymelab/releases');
-            const latestRelease = response.data[0];
-            const latestVersion = latestRelease.tag_name.replace(/^v/, '');
-
-            if (latestVersion > currentVersion) {
-                this.statusBarItem.text = `$(cloud-download) ThymeLab Processor Update`;
-                this.statusBarItem.tooltip = `New version available: ${latestVersion}`;
-                this.statusBarItem.command = 'thymelab.updateProcessor';
-                this.statusBarItem.show();
-
-                vscode.window.showInformationMessage(
-                    `ThymeLab Processor update available: ${latestVersion}`,
-                    'Update'
-                ).then(selection => {
-                    if (selection === 'Update') {
-                        this.downloadJar(true);
-                    }
-                });
-            }
-        } catch (error) {
-            console.error('Failed to check for updates:', error);
-        }
-    }
-
-    async downloadJar(isUpdate: boolean = false): Promise<string> {
+    private async downloadJar(): Promise<string> {
         const jarPath = this.getConfig<string>('jarPath');
-        if (jarPath && existsSync(jarPath) && !isUpdate) {
+        if (jarPath && existsSync(jarPath)) {
             return jarPath;
         }
 
         try {
+            // Get all releases
+            interface Release {
+                version: string;
+                name: string;
+            }
+
             const releasesResponse = await axios.get<GitHubRelease[]>('https://api.github.com/repos/thkwag/thymelab/releases');
-<<<<<<< HEAD
-            const releases = releasesResponse.data.map(release => ({
+            const releases: Release[] = releasesResponse.data.map((release: GitHubRelease) => ({
                 version: release.tag_name.replace(/^v/, ''),
                 name: release.name || release.tag_name
             }));
-
-            let version: string;
-            if (isUpdate) {
-                version = releases[0].version;  // Select latest version
-            } else {
-                const selected = await vscode.window.showQuickPick(
-                    releases.map(r => ({
-                        label: r.name,
-                        description: `Version ${r.version}`,
-                        version: r.version
-                    })),
-                    { placeHolder: 'Select version to download' }
-                );
-                if (!selected) {
-                    throw new Error('Version selection cancelled');
-                }
-                version = selected.version;
-=======
-            const releases: Release[] = releasesResponse.data
-                .slice(0, 10) // Get only the latest 10 releases
-                .map((release: GitHubRelease) => ({
-                    version: release.tag_name.replace(/^v/, ''),
-                    name: release.name || release.tag_name
-                }));
 
             // Let user select version
             const selected = await vscode.window.showQuickPick(
@@ -254,25 +196,26 @@
                     description: `Version ${r.version}`,
                     version: r.version
                 })),
-                { 
-                    placeHolder: 'Select version to download',
-                    title: 'Select ThymeLab Processor Version (Latest 10 Releases)'
-                }
+                { placeHolder: 'Select version to download' }
             );
 
             if (!selected) {
                 throw new Error('Version selection cancelled');
->>>>>>> 2864afb7
-            }
-
+            }
+
+            const version = selected.version;
             const downloadUrl = `https://github.com/thkwag/thymelab/releases/download/v${version}/thymelab-processor-${version}.jar`;
             const globalStoragePath = vscode.Uri.joinPath(this.context.globalStorageUri, `thymelab-processor-${version}.jar`).fsPath;
 
+            // this.outputChannel.appendLine(`Downloading JAR file from ${downloadUrl}`);
+
+            // Show progress
             await vscode.window.withProgress({
                 location: vscode.ProgressLocation.Notification,
                 title: `Downloading ThymeLab Processor v${version}`,
                 cancellable: false
             }, async (progress) => {
+                // Download JAR file
                 const response = await axios({
                     url: downloadUrl,
                     method: 'GET',
@@ -288,13 +231,9 @@
                     Buffer.from(response.data)
                 );
 
+                // Save path to settings
                 await vscode.workspace.getConfiguration('thymelab.processor').update('jarPath', globalStoragePath, true);
             });
-
-            if (isUpdate) {
-                this.statusBarItem.hide();
-                vscode.window.showInformationMessage('ThymeLab Processor has been updated.');
-            }
 
             return globalStoragePath;
         } catch (error) {
@@ -384,8 +323,4 @@
             this.outputChannel.appendLine(`Failed to change log level: ${message}`);
         }
     }
-
-    dispose(): void {
-        this.statusBarItem.dispose();
-    }
 } 